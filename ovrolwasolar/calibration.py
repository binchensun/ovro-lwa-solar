--- conflicted
+++ resolved
@@ -136,14 +136,8 @@
     msmd.done()
     return caltb_fast
     
-<<<<<<< HEAD
-def gen_calibration(msfile, modelcl=None, uvrange='', bcaltb=None, 
-                    logging_level='info', caltable_fold='caltables',
-                    refant='202', dobaselineflag=False):
-=======
 def gen_calibration(msfile, modelcl=None, uvrange='>10lambda', bcaltb=None, logging_level='info', caltable_fold='caltables', 
         refant='202'):
->>>>>>> a329db0d
     """
     This function is for doing initial self-calibrations using strong sources that are above the horizon
     It is recommended to use a dataset observed at night when the Sun is not in the field of view with the same attenuator settings
