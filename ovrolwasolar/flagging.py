--- conflicted
+++ resolved
@@ -8,7 +8,7 @@
 from . import utils
 import logging, glob
 from . import primary_beam
-from sklearn.cluster import KMeans
+#from sklearn.cluster import KMeans
 
 
 tb = table()
@@ -364,13 +364,7 @@
     :param verbose: if True, print the percentage of flagged data
     :param n_clusters: number of clusters to use for KMeans clustering
     """
-<<<<<<< HEAD
-
     from sklearn.cluster import KMeans
-
-
-=======
->>>>>>> 2ac8bf38
     tb = table()
     msmd = msmetadata()
     tb.open(msfile)
